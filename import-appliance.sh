--- conflicted
+++ resolved
@@ -1,85 +1,5 @@
 #!/bin/bash
 
-<<<<<<< HEAD
-# Universal Foundry Appliance Import Script
-# Works on: macOS, Linux, ESXi hosts, and via curl piping
-#
-# Usage options:
-# 1) Local with env vars: export GOVC_URL=<server> GOVC_PASSWORD=<password> && ./import-appliance.sh [username] [datastore] [vm_name] [resource_pool]
-# 2) Local with args: ./import-appliance.sh <GOVC_URL> <GOVC_PASSWORD> [username] [datastore] [vm_name] [resource_pool]
-# 3) Via curl (non-ESXi): curl -sSL <script-url> | bash -s -- <GOVC_URL> <GOVC_PASSWORD> [username] [datastore] [vm_name] [resource_pool]
-# 4) On ESXi via wget: wget -qO- <script-url> | sh -s -- <GOVC_URL> <GOVC_PASSWORD> [username] [datastore] [vm_name] [resource_pool]
-
-set -e  # Exit on any error
-
-# Detect environment
-detect_environment() {
-    # Check if we're on ESXi
-    if [ -f /etc/vmware-release ] && grep -q "ESXi" /etc/vmware-release 2>/dev/null; then
-        echo "esxi"
-    elif [ -f /etc/vmware-release ]; then
-        echo "vmware"  
-    elif command -v uname >/dev/null 2>&1; then
-        case "$(uname -s)" in
-            Darwin) echo "macos" ;;
-            Linux) echo "linux" ;;
-            *) echo "unknown" ;;
-        esac
-    else
-        echo "unknown"
-    fi
-}
-
-PLATFORM=$(detect_environment)
-echo "Detected platform: $PLATFORM"
-
-# Use sh for ESXi compatibility, bash for others
-if [ "$PLATFORM" = "esxi" ]; then
-    # Ensure we're using sh syntax
-    set +h  # Disable hash table for commands
-fi
-
-# Check if credentials are provided as arguments (for curl usage) or environment variables
-if [[ $# -ge 2 ]]; then
-    # Arguments provided - assume curl usage format
-    GOVC_URL="$1"
-    GOVC_PASSWORD="$2"
-    shift 2  # Remove first two arguments
-else
-    # No arguments - check environment variables
-    if [[ -z "$GOVC_URL" || -z "$GOVC_PASSWORD" ]]; then
-        echo "Error: Missing required credentials"
-        echo ""
-        echo "For curl usage:"
-        echo "  curl -sSL <script-url> | bash -s -- <GOVC_URL> <GOVC_PASSWORD> [username] [datastore] [vm_name] [resource_pool]"
-        echo ""
-        echo "Example:"
-        echo "  curl -sSL https://raw.githubusercontent.com/sei-noconnor/foundry-appliance/main/import-appliance.sh | bash -s -- esx-01.example.com 'password123'"
-        echo ""
-        echo "For local execution:"
-        echo "  export GOVC_URL=<ESXi-server-or-vcenter>"
-        echo "  export GOVC_PASSWORD='<password>'"
-        echo "  ./import-appliance.sh [username] [datastore] [vm_name] [resource_pool]"
-        echo ""
-        echo "Optional parameters:"
-        echo "  GOVC_USERNAME (default: 'root')"
-        echo "  GOVC_DATASTORE (default: 'ds_nfs')"
-        echo "  GOVC_VM_NAME (default: 'foundry-appliance')"
-        echo "  GOVC_RESOURCE_POOL (default: 'Resources')"
-        exit 1
-    fi
-fi
-
-# Create temporary working directory (platform-aware)
-if [ "$PLATFORM" = "esxi" ]; then
-    # ESXi has limited space, use /tmp with process ID
-    TEMP_DIR="/tmp/foundry-import-$$"
-    mkdir -p "$TEMP_DIR"
-else
-    # Use mktemp for other platforms
-    TEMP_DIR=$(mktemp -d)
-fi
-=======
 # Foundry Appliance Import Script
 # Works on: macOS and Linux hosts
 # Note: ESXi hosts are not supported due to wget lacking HTTPS support
@@ -171,20 +91,15 @@
     TEMP_DIR="/var/tmp/foundry-appliance-import"
 fi
 mkdir -p "$TEMP_DIR"
->>>>>>> 20d85573
 
 echo "Working in temporary directory: $TEMP_DIR"
 
 # Cleanup function
 cleanup() {
     echo "Cleaning up temporary files..."
-<<<<<<< HEAD
-    rm -rf "$TEMP_DIR"
-=======
     # Only clean extracted files, keep downloaded OVA for reuse
     rm -rf "$TEMP_DIR"/foundry-ova 2>/dev/null || true
     rm -f "$TEMP_DIR"/github_response.json 2>/dev/null || true
->>>>>>> 20d85573
 }
 
 # Set trap to cleanup on exit
@@ -201,40 +116,6 @@
         echo "curl"
     elif command_exists wget; then
         echo "wget"
-<<<<<<< HEAD
-    else
-        echo "none"
-    fi
-}
-
-# Universal download function
-download_file() {
-    local url="$1"
-    local output="$2"
-    local tool=$(detect_download_tool)
-    
-    case "$tool" in
-        curl)
-            curl -L -o "$output" "$url"
-            ;;
-        wget)
-            wget -O "$output" "$url"
-            ;;
-        none)
-            echo "Error: Neither curl nor wget found for downloading files"
-            exit 1
-            ;;
-    esac
-}
-
-# Function to detect OS
-detect_os() {
-    if [[ "$OSTYPE" == "darwin"* ]]; then
-        echo "macos"
-    elif [[ "$OSTYPE" == "linux-gnu"* ]]; then
-        echo "linux"
-=======
->>>>>>> 20d85573
     else
         echo "none"
     fi
@@ -330,30 +211,6 @@
     local os=$(detect_os)
     echo "Installing govc..."
     
-<<<<<<< HEAD
-    if [ "$PLATFORM" = "esxi" ]; then
-        # For ESXi, install to temp directory (no sudo available)
-        echo "Installing govc to temporary directory for ESXi..."
-        cd "$TEMP_DIR"
-        download_file "https://github.com/vmware/govmomi/releases/latest/download/govc_linux_amd64.gz" "govc.gz"
-        gunzip govc.gz
-        chmod +x govc
-        GOVC_PATH="$TEMP_DIR/govc"
-        echo "govc installed to $GOVC_PATH"
-        cd - > /dev/null
-    elif [ "$os" = "macos" ]; then
-        download_file "https://github.com/vmware/govmomi/releases/latest/download/govc_darwin_amd64.gz" "govc_darwin_amd64.gz"
-        gunzip govc_darwin_amd64.gz
-        chmod +x govc_darwin_amd64
-        sudo mv govc_darwin_amd64 /usr/local/bin/govc
-        GOVC_PATH="govc"
-    elif [ "$os" = "linux" ]; then
-        download_file "https://github.com/vmware/govmomi/releases/latest/download/govc_linux_amd64.gz" "govc_linux_amd64.gz"
-        gunzip govc_linux_amd64.gz
-        chmod +x govc_linux_amd64
-        sudo mv govc_linux_amd64 /usr/local/bin/govc
-        GOVC_PATH="govc"
-=======
     if [ "$os" = "macos" ]; then
         # Check for Homebrew first
         if command_exists brew; then
@@ -414,7 +271,6 @@
         sudo mv govc /usr/local/bin/govc
         GOVC_PATH="govc"
         
->>>>>>> 20d85573
     else
         echo "Unsupported OS for govc installation"
         exit 1
@@ -427,25 +283,10 @@
 # Initialize GOVC_PATH
 GOVC_PATH="govc"
 
-<<<<<<< HEAD
-# Platform-specific requirements
-if [ "$PLATFORM" = "esxi" ]; then
-    echo "ESXi platform detected - checking for basic tools..."
-    if ! command_exists tar; then
-        echo "Error: tar not found. This script requires tar for OVA extraction."
-        exit 1
-    fi
-    if [ "$(detect_download_tool)" = "none" ]; then
-        echo "Error: Neither curl nor wget found for downloading files."
-        exit 1
-    fi
-    echo "Basic tools found: tar, $(detect_download_tool)"
-=======
 # Check for xmllint
 if ! command_exists xmllint; then
     echo "xmllint not found, installing..."
     install_xmllint
->>>>>>> 20d85573
 else
     # For non-ESXi platforms, check for xmllint
     if ! command_exists xmllint; then
@@ -471,18 +312,6 @@
 # 1) Download and extract the OVA
 cd "$TEMP_DIR"
 
-<<<<<<< HEAD
-echo "Downloading foundry.ova..."
-echo "This may take several minutes depending on your connection..."
-download_file "https://incuspub.blob.core.usgovcloudapi.net/ova/appliance/foundry-appliance-v0.10.2.ova" "foundry.ova"
-
-if [ ! -f foundry.ova ]; then
-    echo "Error: Failed to download foundry.ova"
-    exit 1
-fi
-
-echo "Download completed. File size: $(ls -lh foundry.ova | awk '{print $5}')"
-=======
 # Set defaults from environment variables
 GOVC_USERNAME=${GOVC_USERNAME:-'root'}
 GOVC_DATASTORE=${GOVC_DATASTORE:-'datastore1'}
@@ -560,7 +389,6 @@
     echo "$OVA_URL" > "${OVA_FILENAME}.url"
     echo "Download completed. File size: $(ls -lh foundry.ova | awk '{print $5}')"
 fi
->>>>>>> 20d85573
 
 echo "Extracting OVA..."
 mkdir foundry-ova
@@ -592,13 +420,8 @@
 
 echo "Processing $OVF_FILE to remove sound card..."
 
-<<<<<<< HEAD
-if [ "$PLATFORM" = "esxi" ] || ! command_exists python3; then
-    # Use sed-based approach for ESXi or systems without Python
-=======
 if ! command_exists python3; then
     # Use sed-based approach for systems without Python
->>>>>>> 20d85573
     echo "Using simplified sound card removal (sed-based)..."
     
     # Create a backup
@@ -688,32 +511,14 @@
 fi
 
 cd "$TEMP_DIR"
-<<<<<<< HEAD
 
 echo ""
 echo "OVA processing completed successfully"
 
 # 3) Import the edited OVF with govc
-# Parse remaining command line arguments or use environment variables (with defaults)
-# Note: $1, $2, etc. now refer to remaining args after URL/password were shifted off
-GOVC_USERNAME=${1:-${GOVC_USERNAME:-'root'}}
-GOVC_DATASTORE=${2:-${GOVC_DATASTORE:-'ds_nfs'}}
-GOVC_VM_NAME=${3:-${GOVC_VM_NAME:-'foundry-appliance'}}
-GOVC_RESOURCE_POOL=${4:-${GOVC_RESOURCE_POOL:-'Resources'}}
-=======
-
-echo ""
-echo "OVA processing completed successfully"
->>>>>>> 20d85573
-
-# 3) Import the edited OVF with govc
 
 echo ""
 echo "Starting VM import..."
-<<<<<<< HEAD
-echo "Connecting to vSphere at $GOVC_URL as $GOVC_USERNAME..."
-=======
->>>>>>> 20d85573
 
 echo "Importing OVF..."
 "$GOVC_PATH" import.ovf \
